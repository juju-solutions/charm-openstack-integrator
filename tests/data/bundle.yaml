--- conflicted
+++ resolved
@@ -13,12 +13,9 @@
 services:
   containerd:
     charm: cs:~containers/containerd
-    resources: {}
   easyrsa:
     charm: cs:~containers/easyrsa
     num_units: 1
-    resources:
-      easyrsa: 5
     to:
     - 'lxd:0'
   etcd:
@@ -26,10 +23,6 @@
     num_units: 1
     options:
       channel: 3.4/stable
-    resources:
-      core: 0
-      etcd: 3
-      snapshot: 0
     to:
     - '0'
   flannel:
@@ -41,17 +34,6 @@
     num_units: 1
     options:
       channel: 1.21/stable
-<<<<<<< HEAD
-=======
-    resources:
-      cdk-addons: 0
-      core: 0
-      kube-apiserver: 0
-      kube-controller-manager: 0
-      kube-proxy: 0
-      kube-scheduler: 0
-      kubectl: 0
->>>>>>> a9743778
     to:
     - '0'
   kubernetes-worker:
@@ -61,21 +43,11 @@
     num_units: 1
     options:
       channel: 1.21/stable
-<<<<<<< HEAD
-=======
-    resources:
-      cni-amd64: 747
-      cni-arm64: 738
-      cni-s390x: 750
-      core: 0
-      kube-proxy: 0
-      kubectl: 0
-      kubelet: 0
->>>>>>> a9743778
     to:
     - '1'
   openstack-integrator:
     charm: {{ master_charm }}
+    constraints: cores=2 mem=4G root-disk=16G
     num_units: 1
     trust: true
     to:
