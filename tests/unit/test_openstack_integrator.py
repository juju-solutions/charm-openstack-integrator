--- conflicted
+++ resolved
@@ -64,40 +64,32 @@
         yield _get_impl()
 
 
-<<<<<<< HEAD
 def test_determine_version_by_attr(log_err):
     # Determine by existing version attr
-    assert openstack._determine_version({'version': 3}, None, None) == '3'
+    assert openstack._determine_version({"version": 3}, None, None) == "3"
     urlopen.assert_not_called()
     log_err.assert_not_called()
 
-=======
-def test_determine_version(log_err):
-    assert openstack._determine_version({"version": 3}, None) == "3"
-    assert not urlopen.called
-    assert not log_err.called
-
-    assert openstack._determine_version({}, "https://endpoint/2") == "2"
-    assert openstack._determine_version({}, "https://endpoint/v2") == "2"
-    assert openstack._determine_version({}, "https://endpoint/v2.0") == "2.0"
-    assert not urlopen.called
-    assert not log_err.called
->>>>>>> f5fec138
 
 def test_determine_version_by_url(log_err):
     # Determine through url inspection
-    assert openstack._determine_version({}, 'https://endpoint/2', None) == '2'
-    assert openstack._determine_version({}, 'https://endpoint/v2', None) == '2'
-    assert openstack._determine_version({}, 'https://endpoint/v2.0', None) == '2.0'
+    assert openstack._determine_version({}, "https://endpoint/2", None) == "2"
+    assert openstack._determine_version({}, "https://endpoint/v2", None) == "2"
+    assert openstack._determine_version({}, "https://endpoint/v2.0", None) == "2.0"
     urlopen.assert_not_called()
     log_err.assert_not_called()
 
 
 @pytest.mark.parametrize(
     "http_failure",
-    [ValueError("foo"), b".", b"\xff", b"{}",
-     HTTPError("url", 400, "Not Found", {}, None)],
-    ids=["value error", "invalid json", "invalid bytes", "empty json", "http error"]
+    [
+        ValueError("foo"),
+        b".",
+        b"\xff",
+        b"{}",
+        HTTPError("url", 400, "Not Found", {}, None),
+    ],
+    ids=["value error", "invalid json", "invalid bytes", "empty json", "http error"],
 )
 def test_determine_version_fetch_with_failure(log_err, http_failure):
     # Determine through http fetch
@@ -109,11 +101,11 @@
         b'"updated": "2019-01-22T00:00:00Z", "links": [{"rel": "self", '
         b'"href": "http://10.244.40.88:5000/v3/"}], "media-types": [{'
         b'"base": "application/json", '
-<<<<<<< HEAD
-        b'"type": "application/vnd.openstack.identity-v3+json"}]}}')
-
-    args = {}, 'https://endpoint/', None
-    assert openstack._determine_version(*args) == '3'
+        b'"type": "application/vnd.openstack.identity-v3+json"}]}}'
+    )
+
+    args = {}, "https://endpoint/", None
+    assert openstack._determine_version(*args) == "3"
     log_err.assert_not_called()
 
     if isinstance(http_failure, Exception):
@@ -122,28 +114,6 @@
         read.return_value = http_failure
     assert openstack._determine_version(*args) is None
     log_err.assert_called_once()
-=======
-        b'"type": "application/vnd.openstack.identity-v3+json"}]}}'
-    )
-    assert openstack._determine_version({}, "https://endpoint/") == "3"
-    assert not log_err.called
-
-    urlopen.side_effect = ValueError("foo")
-    assert openstack._determine_version({}, "https://endpoint/") is None
-
-    urlopen.side_effect = None
-    assert openstack._determine_version({}, "https://endpoint/") == "3"
-
-    read.return_value = b"."
-    assert openstack._determine_version({}, "https://endpoint/") is None
-    assert log_err.called
-
-    read.return_value = b"\xff"
-    assert openstack._determine_version({}, "https://endpoint/") is None
-
-    read.return_value = b"{}"
-    assert openstack._determine_version({}, "https://endpoint/") is None
->>>>>>> f5fec138
 
 
 def _b64(s):
@@ -677,11 +647,7 @@
         endpoint_tls_ca=None,
         version="3",
     )
-<<<<<<< HEAD
-    _determine_version.assert_called_with({}, '', None)
-=======
-    _determine_version.assert_called_with({}, "")
->>>>>>> f5fec138
+    _determine_version.assert_called_with({}, "", None)
     attrs = {
         "auth-url": "auth-url",
         "region": "us-east-1",
