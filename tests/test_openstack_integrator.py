--- conflicted
+++ resolved
@@ -29,16 +29,13 @@
 _default_subnet = patch_fixture('charms.layer.openstack._default_subnet')
 kv = patch_fixture('charms.layer.openstack.kv')
 config = patch_fixture('charms.layer.openstack.config', {})
-<<<<<<< HEAD
 get_port_sec_enabled = patch_fixture('charms.layer.openstack.BaseLBImpl'
                                      '.get_port_sec_enabled',
                                      patch_opts={'return_value': True},
                                      fixture_opts={'autouse': True})
-=======
 _normalize_creds = patch_fixture('charms.layer.openstack._normalize_creds')
 _save_creds = patch_fixture('charms.layer.openstack._save_creds')
 _determine_version = patch_fixture('charms.layer.openstack._determine_version')
->>>>>>> 89c6e107
 
 
 class MockCalledProcessError(Exception):
